# Lint as: python3
# Copyright 2020 Google Research. All Rights Reserved.
#
# Licensed under the Apache License, Version 2.0 (the "License");
# you may not use this file except in compliance with the License.
# You may obtain a copy of the License at
#
#     http://www.apache.org/licenses/LICENSE-2.0
#
# Unless required by applicable law or agreed to in writing, software
# distributed under the License is distributed on an "AS IS" BASIS,
# WITHOUT WARRANTIES OR CONDITIONS OF ANY KIND, either express or implied.
# See the License for the specific language governing permissions and
# limitations under the License.
# ==============================================================================
"""Keras implementation of efficientdet."""
import functools
from absl import logging
import numpy as np
import tensorflow as tf

import efficientdet_arch as legacy_arch
import hparams_config
import utils
from backbone import backbone_factory
from backbone import efficientnet_builder
from keras import utils_keras


class FNode(tf.keras.layers.Layer):
  """A Keras Layer implementing BiFPN Node."""

  def __init__(self,
               new_node_height,
               new_node_width,
               inputs_offsets,
               fpn_num_filters,
               apply_bn_for_resampling,
               is_training_bn,
               conv_after_downsample,
               conv_bn_act_pattern,
               separable_conv,
               act_type,
               strategy,
               weight_method,
               data_format,
               name='fnode'):
    super(FNode, self).__init__(name=name)
    self.new_node_height = new_node_height
    self.new_node_width = new_node_width
    self.inputs_offsets = inputs_offsets
    self.fpn_num_filters = fpn_num_filters
    self.apply_bn_for_resampling = apply_bn_for_resampling
    self.separable_conv = separable_conv
    self.act_type = act_type
    self.is_training_bn = is_training_bn
    self.conv_after_downsample = conv_after_downsample
    self.strategy = strategy
    self.data_format = data_format
    self.weight_method = weight_method
    self.conv_bn_act_pattern = conv_bn_act_pattern

    self.resample_feature_maps = {}

    self.inputs_num = len(inputs_offsets)
    self.edge_weights = []

  def build(self, input_shape):
    for idx, input_offset in enumerate(self.inputs_offsets):
      resample_feature_map = ResampleFeatureMap(self.new_node_height,
                                                self.new_node_width,
                                                self.fpn_num_filters,
                                                self.apply_bn_for_resampling,
                                                self.is_training_bn,
                                                self.conv_after_downsample,
                                                strategy=self.strategy,
                                                data_format=self.data_format,
                                                name='resample_{}_{}_{}'.format(
                                                    idx, input_offset,
                                                    len(input_shape)))
      self.resample_feature_maps[str(idx)] = resample_feature_map

    self.op_after_combine = OpAfterCombine(self.is_training_bn,
                                           self.conv_bn_act_pattern,
                                           self.separable_conv,
                                           self.fpn_num_filters,
                                           self.act_type,
                                           self.data_format,
                                           self.strategy,
                                           name='op_after_combine{}'.format(len(input_shape)))

    if self.weight_method == 'attn':
      self._add_wsm('ones')
    elif self.weight_method == 'fastattn':
      self._add_wsm('ones')
    elif self.weight_method == 'channel_attn':
      num_filters = int(self.fpn_num_filters)
      self._add_wsm(lambda shape, dtype: tf.ones(shape, dtype=dtype))
    elif self.weight_method == 'channel_fastattn':
      num_filters = int(self.fpn_num_filters)
      self._add_wsm(lambda shape, dtype: tf.ones(shape, dtype=dtype))
    elif self.weight_method == 'sum':
      # no weight for sum
      pass
    else:
      raise ValueError('unknown weight_method {}'.format(self.weight_method))
    super(FNode, self).build(input_shape)

  def _add_wsm(self, initializer):
    for i in range(self.inputs_num):
      if i == 0:
        name = 'WSM'
      else:
        name = 'WSM_{}'.format(i)
      self.edge_weights.append(
          self.add_weight(initializer=initializer, name=name, trainable=True, dtype=self.dtype))

  def fuse_features(self, nodes):
    if self.weight_method == 'attn':
      normalized_weights = tf.nn.softmax(tf.stack(self.edge_weights))
      nodes = tf.stack(nodes, axis=-1)
      new_node = tf.reduce_sum(nodes * normalized_weights, -1)
    elif self.weight_method == 'fastattn':
      weights_sum = tf.math.add_n(self.edge_weights)
      nodes = [
          nodes[i] * self.edge_weights[i] / (weights_sum + 0.0001)
          for i in range(self.inputs_num)
      ]
      new_node = tf.math.add_n(nodes)
    elif self.weight_method == 'channel_attn':
      normalized_weights = tf.nn.softmax(tf.stack(self.edge_weights, -1), axis=-1)
      nodes = tf.stack(nodes, axis=-1)
      new_node = tf.reduce_sum(nodes * normalized_weights, -1)
    elif self.weight_method == 'channel_fastattn':
      weights_sum = tf.math.add_n(self.edge_weights)
      nodes = [
          nodes[i] * self.edge_weights[i] / (weights_sum + 0.0001)
          for i in range(self.inputs_num)
      ]
      new_node = tf.math.add_n(nodes)
    elif self.weight_method == 'sum':
      new_node = tf.math.add_n(nodes)

    return new_node


  def call(self, feats):
    nodes = []
    for idx, input_offset in enumerate(self.inputs_offsets):
      nodes.append(self.resample_feature_maps[str(idx)](feats[input_offset]))

    new_node = self.fuse_features(nodes)
    new_node = self.op_after_combine(new_node)

    return feats + [new_node]


class OpAfterCombine(tf.keras.layers.Layer):
  """Operation after combining input features during feature fusiong."""

  def __init__(self,
               is_training_bn,
               conv_bn_act_pattern,
               separable_conv,
               fpn_num_filters,
               act_type,
               data_format,
               strategy,
               name='op_after_combine'):
    super(OpAfterCombine, self).__init__(name=name)
    self.conv_bn_act_pattern = conv_bn_act_pattern
    self.separable_conv = separable_conv
    self.fpn_num_filters = fpn_num_filters
    self.act_type = act_type
    self.data_format = data_format
    self.strategy = strategy
    self.is_training_bn = is_training_bn
    if self.separable_conv:
      conv2d_layer = functools.partial(tf.keras.layers.SeparableConv2D,
                                       depth_multiplier=1)
    else:
      conv2d_layer = tf.keras.layers.Conv2D

    self.conv_op = conv2d_layer(filters=fpn_num_filters,
                                kernel_size=(3, 3),
                                padding='same',
                                use_bias=not self.conv_bn_act_pattern,
                                data_format=self.data_format,
                                name='conv')
    self.bn = utils_keras.build_batch_norm(is_training_bn=self.is_training_bn,
                                           data_format=self.data_format,
                                           strategy=self.strategy,
                                           name='bn')

  def call(self, new_node):
    if not self.conv_bn_act_pattern:
      new_node = utils.activation_fn(new_node, self.act_type)
    new_node = self.conv_op(new_node)
    new_node = self.bn(new_node, self.is_training_bn)
    if self.conv_bn_act_pattern:
      new_node = utils.activation_fn(new_node, self.act_type)
    return new_node


class ResampleFeatureMap(tf.keras.layers.Layer):
  """Resample feature map for downsampling or upsampling."""

  def __init__(self,
               target_height,
               target_width,
               target_num_channels,
               apply_bn=False,
               is_training=None,
               conv_after_downsample=False,
               strategy=None,
               data_format=None,
               name='resample_p0'):
    super(ResampleFeatureMap, self).__init__(name=name)

    self.apply_bn = apply_bn
    self.is_training = is_training
    self.data_format = data_format
    self.target_num_channels = target_num_channels
    self.target_height = target_height
    self.target_width = target_width
    self.strategy = strategy
    self.conv_after_downsample = conv_after_downsample
    self.conv2d = tf.keras.layers.Conv2D(self.target_num_channels, (1, 1),
                                         padding='same',
                                         data_format=self.data_format,
                                         name='conv2d')
    self.bn = utils_keras.build_batch_norm(is_training_bn=self.is_training,
                                           data_format=self.data_format,
                                           strategy=self.strategy,
                                           name='bn')

  def build(self, input_shape):
    """Resample input feature map to have target number of channels and size."""
    if self.data_format == 'channels_first':
      _, num_channels, height, width = input_shape.as_list()
    else:
      _, height, width, num_channels = input_shape.as_list()

    if height is None or width is None or num_channels is None:
      raise ValueError(
          'shape[1] or shape[2] or shape[3] of feat is None (shape:{}).'.format(
              input_shape.as_list()))
    if self.apply_bn and self.is_training is None:
      raise ValueError('If BN is applied, need to provide is_training')
    self.num_channels = num_channels
    self.height = height
    self.width = width
    height_stride_size = int((self.height - 1) // self.target_height + 1)
    width_stride_size = int((self.width - 1) // self.target_width + 1)

    # Use max pooling in default.
    self.pool2d = tf.keras.layers.MaxPooling2D(
        pool_size=[height_stride_size + 1, width_stride_size + 1],
        strides=[height_stride_size, width_stride_size],
        padding='SAME',
        data_format=self.data_format)

    height_scale = self.target_height // self.height
    width_scale = self.target_width // self.width
<<<<<<< HEAD
    if (self.use_native_resize_op or self.target_height % self.height != 0 or
        self.target_width % self.width != 0):
      self.upsample2d = tf.keras.layers.UpSampling2D(
          (height_scale, width_scale), data_format=self.data_format)
    else:
      self.upsample2d = functools.partial(legacy_arch.nearest_upsampling,
                                          height_scale=height_scale,
                                          width_scale=width_scale,
                                          data_format=self.data_format)
=======
    self.upsample2d = tf.keras.layers.UpSampling2D(
        (height_scale, width_scale), data_format=self.data_format)
    super(ResampleFeatureMap, self).build(input_shape)
>>>>>>> b26c32ab

  def _maybe_apply_1x1(self, feat):
    """Apply 1x1 conv to change layer width if necessary."""
    if self.num_channels != self.target_num_channels:
      feat = self.conv2d(feat)
      if self.apply_bn:
        feat = self.bn(feat, training=self.is_training)
    return feat

  def call(self, feat):
    # If conv_after_downsample is True, when downsampling, apply 1x1 after
    # downsampling for efficiency.
    if self.height > self.target_height and self.width > self.target_width:
      if not self.conv_after_downsample:
        feat = self._maybe_apply_1x1(feat)
      feat = self.pool2d(feat)
      if self.conv_after_downsample:
        feat = self._maybe_apply_1x1(feat)
    elif self.height <= self.target_height and self.width <= self.target_width:
      feat = self._maybe_apply_1x1(feat)
      if self.height < self.target_height or self.width < self.target_width:
        feat = self.upsample2d(feat)
    else:
      raise ValueError(
          'Incompatible target feature map size: target_height: {},'
          'target_width: {}'.format(self.target_height, self.target_width))

    return feat

  def get_config(self):
    config = {
        'apply_bn': self.apply_bn,
        'is_training': self.is_training,
        'data_format': self.data_format,
        'target_num_channels': self.target_num_channels,
        'target_height': self.target_height,
        'target_width': self.target_width,
        'strategy': self.strategy,
        'conv_after_downsample': self.conv_after_downsample,
    }
    base_config = super(ResampleFeatureMap, self).get_config()
    return dict(list(base_config.items()) + list(config.items()))


class ClassNet(tf.keras.layers.Layer):
  """Object class prediction network."""

  def __init__(self,
               num_classes=90,
               num_anchors=9,
               num_filters=32,
               min_level=3,
               max_level=7,
               is_training=False,
               act_type='swish',
               repeats=4,
               separable_conv=True,
               survival_prob=None,
               strategy=None,
               data_format='channels_last',
               name='class_net',
               **kwargs):
    """Initialize the ClassNet.

    Args:
      num_classes: number of classes.
      num_anchors: number of anchors.
      num_filters: number of filters for "intermediate" layers.
      min_level: minimum level for features.
      max_level: maximum level for features.
      is_training: True if we train the BatchNorm.
      act_type: String of the activation used.
      repeats: number of intermediate layers.
      separable_conv: True to use separable_conv instead of conv2D.
      survival_prob: if a value is set then drop connect will be used.
      strategy: string to specify training strategy for TPU/GPU/CPU.
      data_format: string of 'channel_first' or 'channels_last'.
      name: the name of this layerl.
      **kwargs: other parameters.
    """

    super(ClassNet, self).__init__(name=name, **kwargs)
    self.num_classes = num_classes
    self.num_anchors = num_anchors
    self.num_filters = num_filters
    self.min_level = min_level
    self.max_level = max_level
    self.repeats = repeats
    self.separable_conv = separable_conv
    self.is_training = is_training
    self.survival_prob = survival_prob
    self.act_type = act_type
    self.strategy = strategy
    self.data_format = data_format
    self.conv_ops = []
    self.bns = []
    if separable_conv:
      conv2d_layer = functools.partial(
          tf.keras.layers.SeparableConv2D,
          depth_multiplier=1,
          data_format=data_format,
          pointwise_initializer=tf.initializers.VarianceScaling(),
          depthwise_initializer=tf.initializers.VarianceScaling())
    else:
      conv2d_layer = functools.partial(
          tf.keras.layers.Conv2D,
          data_format=data_format,
          kernel_initializer=tf.random_normal_initializer(stddev=0.01))
    for i in range(self.repeats):
      # If using SeparableConv2D
      self.conv_ops.append(
          conv2d_layer(self.num_filters,
                       kernel_size=3,
                       bias_initializer=tf.zeros_initializer(),
                       activation=None,
                       padding='same',
                       name='class-%d' % i))

      bn_per_level = {}
      for level in range(self.min_level, self.max_level + 1):
        bn_per_level[str(level)] = utils_keras.build_batch_norm(
            is_training_bn=self.is_training,
            init_zero=False,
            strategy=self.strategy,
            data_format=self.data_format,
            name='class-%d-bn-%d' % (i, level),
        )
      self.bns.append(bn_per_level)

    self.classes = conv2d_layer(
        num_classes * num_anchors,
        kernel_size=3,
        bias_initializer=tf.constant_initializer(-np.log((1 - 0.01) / 0.01)),
        padding='same',
        name='class-predict')

  def call(self, inputs, **kwargs):
    """Call ClassNet."""

    class_outputs = []
    for level in range(self.min_level, self.max_level + 1):
      image = inputs[level - self.min_level]
      for i in range(self.repeats):
        original_image = image
        image = self.conv_ops[i](image)
        image = self.bns[i][str(level)](image, training=self.is_training)
        if self.act_type:
          image = utils.activation_fn(image, self.act_type)
        if i > 0 and self.survival_prob:
          image = utils.drop_connect(image, self.is_training,
                                     self.survival_prob)
          image = image + original_image

      class_outputs.append(self.classes(image))

    return class_outputs

  def get_config(self):
    base_config = super(ClassNet, self).get_config()

    return {
        **base_config,
        'num_classes': self.num_classes,
        'num_anchors': self.num_anchors,
        'num_filters': self.num_filters,
        'min_level': self.min_level,
        'max_level': self.max_level,
        'is_training': self.is_training,
        'act_type': self.act_type,
        'repeats': self.repeats,
        'separable_conv': self.separable_conv,
        'survival_prob': self.survival_prob,
        'strategy': self.strategy,
        'data_format': self.data_format,
    }


class BoxNet(tf.keras.layers.Layer):
  """Box regression network."""

  def __init__(self,
               num_anchors=9,
               num_filters=32,
               min_level=3,
               max_level=7,
               is_training=False,
               act_type='swish',
               repeats=4,
               separable_conv=True,
               survival_prob=None,
               strategy=None,
               data_format='channels_last',
               name='box_net',
               **kwargs):
    """Initialize BoxNet.

    Args:
      num_anchors: number of  anchors used.
      num_filters: number of filters for "intermediate" layers.
      min_level: minimum level for features.
      max_level: maximum level for features.
      is_training: True if we train the BatchNorm.
      act_type: String of the activation used.
      repeats: number of "intermediate" layers.
      separable_conv: True to use separable_conv instead of conv2D.
      survival_prob: if a value is set then drop connect will be used.
      strategy: string to specify training strategy for TPU/GPU/CPU.
      data_format: string of 'channel_first' or 'channels_last'.
      name: Name of the layer.
      **kwargs: other parameters.
    """

    super(BoxNet, self).__init__(name=name, **kwargs)

    self.num_anchors = num_anchors
    self.num_filters = num_filters
    self.min_level = min_level
    self.max_level = max_level
    self.repeats = repeats
    self.separable_conv = separable_conv
    self.is_training = is_training
    self.survival_prob = survival_prob
    self.act_type = act_type
    self.strategy = strategy
    self.data_format = data_format

    self.conv_ops = []
    self.bns = []

    for i in range(self.repeats):
      # If using SeparableConv2D
      if self.separable_conv:
        self.conv_ops.append(
            tf.keras.layers.SeparableConv2D(
                filters=self.num_filters,
                depth_multiplier=1,
                pointwise_initializer=tf.initializers.VarianceScaling(),
                depthwise_initializer=tf.initializers.VarianceScaling(),
                data_format=self.data_format,
                kernel_size=3,
                activation=None,
                bias_initializer=tf.zeros_initializer(),
                padding='same',
                name='box-%d' % i))
      # If using Conv2d
      else:
        self.conv_ops.append(
            tf.keras.layers.Conv2D(
                filters=self.num_filters,
                kernel_initializer=tf.random_normal_initializer(stddev=0.01),
                data_format=self.data_format,
                kernel_size=3,
                activation=None,
                bias_initializer=tf.zeros_initializer(),
                padding='same',
                name='box-%d' % i))

      bn_per_level = {}
      for level in range(self.min_level, self.max_level + 1):
        bn_per_level[str(level)] = utils_keras.build_batch_norm(
            is_training_bn=self.is_training,
            init_zero=False,
            strategy=self.strategy,
            data_format=self.data_format,
            name='box-%d-bn-%d' % (i, level))
      self.bns.append(bn_per_level)

    if self.separable_conv:
      self.boxes = tf.keras.layers.SeparableConv2D(
          filters=4 * self.num_anchors,
          depth_multiplier=1,
          pointwise_initializer=tf.initializers.VarianceScaling(),
          depthwise_initializer=tf.initializers.VarianceScaling(),
          data_format=self.data_format,
          kernel_size=3,
          activation=None,
          bias_initializer=tf.zeros_initializer(),
          padding='same',
          name='box-predict')

    else:
      self.boxes = tf.keras.layers.Conv2D(
          filters=4 * self.num_anchors,
          kernel_initializer=tf.random_normal_initializer(stddev=0.01),
          data_format=self.data_format,
          kernel_size=3,
          activation=None,
          bias_initializer=tf.zeros_initializer(),
          padding='same',
          name='box-predict')

  def call(self, inputs, **kwargs):
    """Call boxnet."""
    box_outputs = []
    for level in range(self.min_level, self.max_level + 1):
      image = inputs[level - self.min_level]
      for i in range(self.repeats):
        original_image = image
        image = self.conv_ops[i](image)
        image = self.bns[i][str(level)](image, training=self.is_training)
        if self.act_type:
          image = utils.activation_fn(image, self.act_type)
        if i > 0 and self.survival_prob:
          image = utils.drop_connect(image, self.is_training,
                                     self.survival_prob)
          image = image + original_image

      box_outputs.append(self.boxes(image))

    return box_outputs

  def get_config(self):
    base_config = super(BoxNet, self).get_config()

    return {
        **base_config,
        'num_anchors': self.num_anchors,
        'num_filters': self.num_filters,
        'min_level': self.min_level,
        'max_level': self.max_level,
        'is_training': self.is_training,
        'act_type': self.act_type,
        'repeats': self.repeats,
        'separable_conv': self.separable_conv,
        'survival_prob': self.survival_prob,
        'strategy': self.strategy,
        'data_format': self.data_format,
    }


class FPNCells(tf.keras.layers.Layer):
  """FPN cells."""

  def __init__(self, feat_sizes, config, name='fpn_cells'):
    super(FPNCells, self).__init__(name=name)
    self.feat_sizes = feat_sizes
    self.config = config

    if config.fpn_config:
      self.fpn_config = config.fpn_config
    else:
      self.fpn_config = legacy_arch.get_fpn_config(config.fpn_name,
                                                   config.min_level,
                                                   config.max_level,
                                                   config.fpn_weight_method)

    self.cells = [
        FPNCell(self.feat_sizes, self.config, name='cell_{}'.format(rep))
        for rep in range(self.config.fpn_cell_repeats)
    ]

  def call(self, feats):
    for cell in self.cells:
      cell_feats = cell(feats)
      min_level = self.config.min_level
      max_level = self.config.max_level

      new_feats = {}
      for l in range(min_level, max_level + 1):
        for i, fnode in enumerate(reversed(self.fpn_config.nodes)):
          if fnode['feat_level'] == l:
            new_feats[l] = cell_feats[-1 - i]
            break
<<<<<<< HEAD
   
      feats = [
          new_feats[level]
          for level in range(self.config.min_level, self.config.max_level + 1)
      ]
      
      utils.verify_feats_size(feats,
                              feat_sizes=self.feat_sizes,
                              min_level=self.config.min_level,
                              max_level=self.config.max_level,
                              data_format=self.config.data_format)
   
    return [new_feats[level] for level in range(self.config.min_level, self.config.max_level + 1)]
=======

      feats = [new_feats[level] for level in range(min_level, max_level + 1)]
      utils.verify_feats_size(feats, self.feat_sizes, min_level, max_level,
                              self.config.data_format)

    return new_feats
>>>>>>> b26c32ab


class FPNCell(tf.keras.layers.Layer):
  """A single FPN cell."""

  def __init__(self, feat_sizes, config, name='fpn_cell'):
    super(FPNCell, self).__init__(name=name)
    self.feat_sizes = feat_sizes
    self.config = config
    if config.fpn_config:
      fpn_config = config.fpn_config
    else:
      fpn_config = legacy_arch.get_fpn_config(config.fpn_name, config.min_level,
                                              config.max_level,
                                              config.fpn_weight_method)
    self.fpn_config = fpn_config
    self.fnodes = []
    for i, fnode_cfg in enumerate(fpn_config.nodes):
      logging.info('fnode %d : %s', i, fnode_cfg)
      fnode = FNode(feat_sizes[fnode_cfg['feat_level']]['height'],
                    feat_sizes[fnode_cfg['feat_level']]['width'],
                    fnode_cfg['inputs_offsets'],
                    config.fpn_num_filters,
                    config.apply_bn_for_resampling,
                    config.is_training_bn,
                    config.conv_after_downsample,
                    config.conv_bn_act_pattern,
                    config.separable_conv,
                    config.act_type,
                    strategy=config.strategy,
                    weight_method=fpn_config.weight_method,
                    data_format=config.data_format,
                    name='fnode{}'.format(i))
      self.fnodes.append(fnode)

  def call(self, feats):
    for fnode in self.fnodes:
      feats = fnode(feats)
    return feats


class ResampleFeatureAdder(tf.keras.layers.Layer):
  def __init__(self, config, **kwargs):
    super(ResampleFeatureAdder, self).__init__(**kwargs)
    self.min_level = config.min_level
    self.max_level = config.max_level
    self.target_num_channels=config.fpn_num_filters
    self.apply_bn=config.apply_bn_for_resampling
    self.is_training=config.is_training_bn
    self.conv_after_downsample=config.conv_after_downsample
    self.use_native_resize_op=config.use_native_resize_op
    self.pooling_type=config.pooling_type
    self.strategy=config.strategy
    self.data_format=config.data_format
    self.h_id, self.w_id = (2, 3) if config.data_format == 'channels_first' else (1, 2)

  # this method allows to set empty name to the current layer
  # so child will not contain this layer name as a prefix.
  # this trick allows to have same name for resample_p6
  # for keras and notkeras models
  def _name_scope(self):
      return ''

  def build(self, inputs_shape):
    self.max_exists_level = len(inputs_shape)

    # we need at least on exist level to resample from it
    if self.min_level >= self.max_exists_level:
      raise ValueError('features.keys ({}) should include min_level ({})'.format(
        range(self.max_exists_level), self.min_level))

    self.resample_feature_mapper = {}
    target_height = inputs_shape[self.max_exists_level - 1][self.h_id]
    target_width = inputs_shape[self.max_exists_level - 1][self.w_id]
    for level in range(self.max_exists_level, self.max_level + 1):
      target_height = (target_height - 1) // 2 + 1
      target_width = (target_width - 1) // 2 + 1
      self.resample_feature_mapper[str(level)] = ResampleFeatureMap(
              target_height=target_height,
              target_width=target_width,
              target_num_channels=self.target_num_channels,
              apply_bn=self.apply_bn,
              is_training=self.is_training,
              conv_after_downsample=self.conv_after_downsample,
              use_native_resize_op=self.use_native_resize_op,
              pooling_type=self.pooling_type,
              strategy=self.strategy,
              data_format=self.data_format,
              name='resample_p{}'.format(level),
      )
 
  def call(self, inputs):
    feats = inputs[self.min_level:self.max_exists_level]
    for level in range(self.max_exists_level, self.max_level + 1):
      feats.append(self.resample_feature_mapper[str(level)](feats[-1]))
    return feats


def build_feature_network(features, config):
  """Build FPN input features.

  Args:
   features: input tensor.
   config: a dict-like config, including all parameters.

  Returns:
    A dict from levels to the feature maps processed after feature network.
  """
  feat_sizes = utils.get_feat_sizes(config.image_size, config.max_level)
<<<<<<< HEAD
  feats = ResampleFeatureAdder(config)(features)
=======
  feats = []
  if config.min_level not in features.keys():
    raise ValueError('features.keys ({}) should include min_level ({})'.format(
        features.keys(), config.min_level))

  # Build additional input features that are not from backbone.
  for level in range(config.min_level, config.max_level + 1):
    if level in features.keys():
      feats.append(features[level])
    else:
      h_id, w_id = (2, 3) if config.data_format == 'channels_first' else (1, 2)
      # Adds a coarser level by downsampling the last feature map.
      feats.append(
          ResampleFeatureMap(
              target_height=(feats[-1].shape[h_id] - 1) // 2 + 1,
              target_width=(feats[-1].shape[w_id] - 1) // 2 + 1,
              target_num_channels=config.fpn_num_filters,
              apply_bn=config.apply_bn_for_resampling,
              is_training=config.is_training_bn,
              conv_after_downsample=config.conv_after_downsample,
              strategy=config.strategy,
              data_format=config.data_format,
              name='resample_p{}'.format(level),
          )(feats[-1]))

  utils.verify_feats_size(feats,
                          feat_sizes=feat_sizes,
                          min_level=config.min_level,
                          max_level=config.max_level,
                          data_format=config.data_format)

>>>>>>> b26c32ab
  new_feats = FPNCells(feat_sizes, config)(feats)
  return new_feats


def build_class_and_box_outputs(feats, config):
  """Builds box net and class net.

  Args:
   feats: input tensor.
   config: a dict-like config, including all parameters.

  Returns:
   A tuple (class_outputs, box_outputs) for class/box predictions.
  """
  num_anchors = len(config.aspect_ratios) * config.num_scales
  num_filters = config.fpn_num_filters
  class_outputs = ClassNet(num_classes=config.num_classes,
                           num_anchors=num_anchors,
                           num_filters=num_filters,
                           min_level=config.min_level,
                           max_level=config.max_level,
                           is_training=config.is_training_bn,
                           act_type=config.act_type,
                           repeats=config.box_class_repeats,
                           separable_conv=config.separable_conv,
                           survival_prob=config.survival_prob,
                           strategy=config.strategy,
                           data_format=config.data_format)(feats)

  box_outputs = BoxNet(num_anchors=num_anchors,
                       num_filters=num_filters,
                       min_level=config.min_level,
                       max_level=config.max_level,
                       is_training=config.is_training_bn,
                       act_type=config.act_type,
                       repeats=config.box_class_repeats,
                       separable_conv=config.separable_conv,
                       survival_prob=config.survival_prob,
                       strategy=config.strategy,
                       data_format=config.data_format)(feats)

  return class_outputs, box_outputs


def build_backbone(features, config):
  """Builds backbone model.

  Args:
   features: input tensor.
   config: config for backbone, such as is_training_bn and backbone name.

  Returns:
    A dict from levels to the feature maps from the output of the backbone model
    with strides of 8, 16 and 32.

  Raises:
    ValueError: if backbone_name is not supported.
  """
  backbone_name = config.backbone_name
  is_training_bn = config.is_training_bn
  if 'efficientnet' in backbone_name:
    override_params = {
        'batch_norm':
            utils.batch_norm_class(is_training_bn, config.strategy),
        'relu_fn':
            functools.partial(utils.activation_fn, act_type=config.act_type),
    }
    if 'b0' in backbone_name:
      override_params['survival_prob'] = 0.0
    if config.backbone_config is not None:
      override_params['blocks_args'] = (
          efficientnet_builder.BlockDecoder().encode(
              config.backbone_config.blocks))
    override_params['data_format'] = config.data_format
    model_builder = backbone_factory.get_model_builder(backbone_name)
    outputs, endpoints = model_builder.build_model_base(
        features,
        backbone_name,
        training=is_training_bn,
        override_params=override_params)
    u1 = endpoints['reduction_1']
    u2 = endpoints['reduction_2']
    u3 = endpoints['reduction_3']
    u4 = endpoints['reduction_4']
    u5 = endpoints['reduction_5']
  else:
    raise ValueError(
        'backbone model {} is not supported.'.format(backbone_name))
  return [features, u1, u2, u3, u4, u5], outputs


def efficientdet(model_name=None, config=None, **kwargs):
  """Build EfficientDet model.

  Args:
    model_name: String of the model (eg. efficientdet-d0)
    config: Dict of parameters for the network
    **kwargs: other parameters.

  Returns:
    A tuple (class_outputs, box_outputs) for predictions.
  """
  if not config and not model_name:
    raise ValueError('please specify either model name or config')

  if not config:
    config = hparams_config.get_efficientdet_config(model_name)
  elif isinstance(config, dict):
    config = hparams_config.Config(config)  # wrap dict in Config object

  if kwargs:
    config.override(kwargs)

  logging.info(config)
  inputs = tf.keras.layers.Input(
      [*utils.parse_image_size(config.image_size), 3])
  # build backbone features.
  features, backbone_outputs = build_backbone(inputs, config)
  logging.info('backbone params/flops = {:.6f}M, {:.9f}B'.format(
      *utils.num_params_flops()))

  # build feature network.
  fpn_feats = build_feature_network(features, config)
  logging.info('backbone+fpn params/flops = {:.6f}M, {:.9f}B'.format(
      *utils.num_params_flops()))

  # build class and box predictions.
  class_outputs, box_outputs = build_class_and_box_outputs(fpn_feats, config)
  logging.info('backbone+fpn+box params/flops = {:.6f}M, {:.9f}B'.format(
      *utils.num_params_flops()))

  return tf.keras.Model(inputs=inputs,
                        outputs=[backbone_outputs, class_outputs, box_outputs])<|MERGE_RESOLUTION|>--- conflicted
+++ resolved
@@ -262,21 +262,9 @@
 
     height_scale = self.target_height // self.height
     width_scale = self.target_width // self.width
-<<<<<<< HEAD
-    if (self.use_native_resize_op or self.target_height % self.height != 0 or
-        self.target_width % self.width != 0):
-      self.upsample2d = tf.keras.layers.UpSampling2D(
-          (height_scale, width_scale), data_format=self.data_format)
-    else:
-      self.upsample2d = functools.partial(legacy_arch.nearest_upsampling,
-                                          height_scale=height_scale,
-                                          width_scale=width_scale,
-                                          data_format=self.data_format)
-=======
     self.upsample2d = tf.keras.layers.UpSampling2D(
         (height_scale, width_scale), data_format=self.data_format)
     super(ResampleFeatureMap, self).build(input_shape)
->>>>>>> b26c32ab
 
   def _maybe_apply_1x1(self, feat):
     """Apply 1x1 conv to change layer width if necessary."""
@@ -640,28 +628,11 @@
           if fnode['feat_level'] == l:
             new_feats[l] = cell_feats[-1 - i]
             break
-<<<<<<< HEAD
-   
-      feats = [
-          new_feats[level]
-          for level in range(self.config.min_level, self.config.max_level + 1)
-      ]
-      
-      utils.verify_feats_size(feats,
-                              feat_sizes=self.feat_sizes,
-                              min_level=self.config.min_level,
-                              max_level=self.config.max_level,
-                              data_format=self.config.data_format)
-   
-    return [new_feats[level] for level in range(self.config.min_level, self.config.max_level + 1)]
-=======
-
       feats = [new_feats[level] for level in range(min_level, max_level + 1)]
       utils.verify_feats_size(feats, self.feat_sizes, min_level, max_level,
                               self.config.data_format)
-
-    return new_feats
->>>>>>> b26c32ab
+   
+    return [new_feats[level] for level in range(self.config.min_level, self.config.max_level + 1)]
 
 
 class FPNCell(tf.keras.layers.Layer):
@@ -712,8 +683,6 @@
     self.apply_bn=config.apply_bn_for_resampling
     self.is_training=config.is_training_bn
     self.conv_after_downsample=config.conv_after_downsample
-    self.use_native_resize_op=config.use_native_resize_op
-    self.pooling_type=config.pooling_type
     self.strategy=config.strategy
     self.data_format=config.data_format
     self.h_id, self.w_id = (2, 3) if config.data_format == 'channels_first' else (1, 2)
@@ -746,8 +715,6 @@
               apply_bn=self.apply_bn,
               is_training=self.is_training,
               conv_after_downsample=self.conv_after_downsample,
-              use_native_resize_op=self.use_native_resize_op,
-              pooling_type=self.pooling_type,
               strategy=self.strategy,
               data_format=self.data_format,
               name='resample_p{}'.format(level),
@@ -771,41 +738,7 @@
     A dict from levels to the feature maps processed after feature network.
   """
   feat_sizes = utils.get_feat_sizes(config.image_size, config.max_level)
-<<<<<<< HEAD
   feats = ResampleFeatureAdder(config)(features)
-=======
-  feats = []
-  if config.min_level not in features.keys():
-    raise ValueError('features.keys ({}) should include min_level ({})'.format(
-        features.keys(), config.min_level))
-
-  # Build additional input features that are not from backbone.
-  for level in range(config.min_level, config.max_level + 1):
-    if level in features.keys():
-      feats.append(features[level])
-    else:
-      h_id, w_id = (2, 3) if config.data_format == 'channels_first' else (1, 2)
-      # Adds a coarser level by downsampling the last feature map.
-      feats.append(
-          ResampleFeatureMap(
-              target_height=(feats[-1].shape[h_id] - 1) // 2 + 1,
-              target_width=(feats[-1].shape[w_id] - 1) // 2 + 1,
-              target_num_channels=config.fpn_num_filters,
-              apply_bn=config.apply_bn_for_resampling,
-              is_training=config.is_training_bn,
-              conv_after_downsample=config.conv_after_downsample,
-              strategy=config.strategy,
-              data_format=config.data_format,
-              name='resample_p{}'.format(level),
-          )(feats[-1]))
-
-  utils.verify_feats_size(feats,
-                          feat_sizes=feat_sizes,
-                          min_level=config.min_level,
-                          max_level=config.max_level,
-                          data_format=config.data_format)
-
->>>>>>> b26c32ab
   new_feats = FPNCells(feat_sizes, config)(feats)
   return new_feats
 
