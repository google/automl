--- conflicted
+++ resolved
@@ -17,6 +17,7 @@
 from absl import logging
 import tensorflow.compat.v1 as tf
 import tensorflow as tf2
+import utils
 
 import efficientdet_arch as legacy_arch
 import hparams_config
@@ -41,7 +42,6 @@
     outputs = efficientdet_arch_keras.ResampleFeatureAdder(config)(inputs)
     model = tf2.keras.Model(inputs=inputs, outputs=outputs)
 
-<<<<<<< HEAD
     examples = [[
 	  tf2.ones([1, 512, 512, 3]),
 	  tf2.ones([1, 256, 256, 16]),
@@ -62,14 +62,6 @@
     except ValueError as err:
       self.assertFalse(True, msg=repr(err))
     self.assertEqual(len(preds), 5, "P3-P7")
-
-  def test_fuse_features(self):
-    config = hparams_config.get_efficientdet_config("efficientdet-d0")
-    for weight_method in ['attn', 'fastattn', 'channel_attn', 'channel_fastattn', 'sum']:
-      try:
-        fuse_feature = efficientdet_arch_keras.FuseFeatures([0, 1, 2], weight_method, config.fpn_num_filters)
-      except ValueError as err:
-        self.assertFalse(True, msg=repr(err))
 
   def test_fnode_compile(self):
     config = hparams_config.get_efficientdet_config("efficientdet-d0")
@@ -235,24 +227,13 @@
     preds = model(examples)
     self.assertEqual(len(preds), 5)
 
-  def test_model_output(self):
-    inputs_shape = [1, 512, 512, 3]
-    config = hparams_config.get_efficientdet_config("efficientdet-d0")
-=======
   def test_backbone(self):
     inputs_shape = [1, 512, 512, 3]
     config = hparams_config.get_efficientdet_config('efficientdet-d0')
->>>>>>> 5932c88c
-    with tf.Session(graph=tf.Graph()) as sess:
-      inputs = tf.ones(inputs_shape)
-      tf.random.set_random_seed(SEED)
-<<<<<<< HEAD
-      features, backbone_outputs = efficientdet_arch_keras.build_backbone(inputs, config)
-      fpn_feats = efficientdet_arch_keras.build_feature_network(features, config)
-      class_outputs1, box_outputs1 = efficientdet_arch_keras.build_class_and_box_outputs(fpn_feats, config)
-=======
+    with tf.Session(graph=tf.Graph()) as sess:
+      feats = tf.ones(inputs_shape)
+      tf.random.set_random_seed(SEED)
       feats, _ = efficientdet_arch_keras.build_backbone(feats, config)
->>>>>>> 5932c88c
       sess.run(tf.global_variables_initializer())
       feats1 = sess.run(feats)
     with tf.Session(graph=tf.Graph()) as sess:
@@ -287,40 +268,6 @@
       self.assertAllEqual(class_output1[i - 3], class_output2[i])
       self.assertAllEqual(box_output1[i - 3], box_output2[i])
 
-  def test_build_feature_network(self):
-    config = hparams_config.get_efficientdet_config('efficientdet-d0')
-
-    with tf.Session(graph=tf.Graph()) as sess:
-      tf.random.set_random_seed(SEED)
-      inputs = [
-            tf.ones([1, 512, 512, 3]),
-            tf.ones([1, 256, 256, 16]),
-            tf.ones([1, 128, 128, 24]),
-            tf.ones([1, 64, 64, 40]),
-            tf.ones([1, 32, 32, 112]),
-            tf.ones([1, 16, 16, 320])
-      ]
-      
-      outputs = efficientdet_arch_keras.build_feature_network(inputs, config)
-      sess.run(tf.global_variables_initializer()) 
-      new_feats1 = sess.run(outputs)
-
-    with tf.Session(graph=tf.Graph()) as sess:
-      inputs = {
-          0: tf.ones([1, 512, 512, 3]),
-          1: tf.ones([1, 256, 256, 16]),
-          2: tf.ones([1, 128, 128, 24]),
-          3: tf.ones([1, 64, 64, 40]),
-          4: tf.ones([1, 32, 32, 112]),
-          5: tf.ones([1, 16, 16, 320])
-      }
-      tf.random.set_random_seed(SEED)
-      new_feats2 = legacy_arch.build_feature_network(inputs, config)
-      sess.run(tf.global_variables_initializer())
-      new_feats2 = sess.run(new_feats2)
-
-    for i in range(config.min_level, config.max_level + 1):
-      self.assertAllEqual(new_feats1[i - config.min_level], new_feats2[i])
 
   def test_model_variables(self):
     with tf.Graph().as_default():
@@ -371,11 +318,7 @@
             actual_result = resample_layer(feat)
             self.assertAllCloseAccordingToType(expect_result, actual_result)
 
-<<<<<<< HEAD
-  def _test_op_name(self):
-=======
   def test_var_names(self):
->>>>>>> 5932c88c
     with tf.Graph().as_default():
       feat = tf.random.uniform([1, 16, 16, 320])
       resample_layer = efficientdet_arch_keras.ResampleFeatureMap(
@@ -404,17 +347,19 @@
     with tf.Graph().as_default():
       config = hparams_config.get_efficientdet_config('efficientdet-d0')
       inputs_shape = [1, 512, 512, 3]
-      inputs = dict()
-      for i in range(config.min_level, config.max_level + 1):
-        inputs[i] = tf.ones(shape=inputs_shape, name='input', dtype=tf.float32)
-
       if not keras:
+        inputs = dict()
+        for i in range(config.min_level, config.max_level + 1):
+          inputs[i] = tf.ones(shape=inputs_shape, name='input', dtype=tf.float32)
         legacy_arch.build_class_and_box_outputs(inputs, config)
       else:
+        inputs = []
+        for i in range(config.min_level, config.max_level + 1):
+          inputs.append(tf.ones(shape=inputs_shape, name='input', dtype=tf.float32))
         efficientdet_arch_keras.build_class_and_box_outputs(inputs, config)
       return [n.name for n in tf.global_variables()]
 
-  def _test_graph_variables_name_compatibility(self):
+  def test_graph_variables_name_compatibility(self):
     legacy_names = self.build_model(False)
     keras_names = self.build_model(True)
 
