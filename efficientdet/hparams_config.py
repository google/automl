--- conflicted
+++ resolved
@@ -278,17 +278,6 @@
   h.dataset_type = None
   h.positives_momentum = None
 
-<<<<<<< HEAD
-  # unused.
-  h.resnet_depth = 50
-=======
-  # Reduces memory during training
-  h.gradient_checkpointing = None
-
-  # enable memory logging for NVIDIA cards
-  h.nvgpu_logging = False
-
->>>>>>> a9199822
   return h
 
 
