--- conflicted
+++ resolved
@@ -416,12 +416,8 @@
 
     if params['strategy'] == 'tpu':
       optimizer = tf.tpu.CrossShardOptimizer(optimizer)
-<<<<<<< HEAD
-    elif params['strategy'] == 'horovod':
-      optimizer = hvd.DistributedOptimizer(optimizer)
-      training_hooks = [hvd.BroadcastGlobalVariablesHook(0)]
     if params['gradient_checkpointing']:
-      from gradient_checkpointing \
+      from third_party.grad_checkpoint \
           import memory_saving_gradients  # pylint: disable=g-import-not-at-top
       from tensorflow.python.ops \
           import gradients  # pylint: disable=g-import-not-at-top
@@ -437,8 +433,6 @@
             **kwargs)
 
       gradients.__dict__["gradients"] = gradients_
-=======
->>>>>>> 870c5106
 
     # Batch norm requires update_ops to be added as a train_op dependency.
     update_ops = tf.get_collection(tf.GraphKeys.UPDATE_OPS)
@@ -633,7 +627,6 @@
         every_n_iter=params.get('iterations_per_loop', 100),
     )
     training_hooks.append(logging_hook)
-<<<<<<< HEAD
 
     epoch = 1 + tf.math.floordiv(global_step * params["batch_size"],
                                  params['num_examples_per_epoch'])
@@ -651,7 +644,7 @@
 
       return logstring
 
-    logging_hook2 = tf.train.LoggingTensorHook(
+    logging_hook2 = tf.estimator.LoggingTensorHook(
         tensors={
             "epoch": epoch,
             "step_in_epoch": step_in_epoch
@@ -672,7 +665,7 @@
         mem_total = tf.py_func(nvgpu_gpu_info, ['mem_total'], [tf.float32])[0]
         mem_used_percent = tf.py_func(nvgpu_gpu_info, ['mem_used_percent'],
                                       [tf.float32])[0]
-        logging_hook3 = tf.train.LoggingTensorHook(
+        logging_hook3 = tf.estimator.LoggingTensorHook(
             {
                 "memory used": mem_used,
                 "memory total": mem_total,
@@ -693,7 +686,7 @@
       host_call=utils.get_tpu_host_call(global_step, params),
       scaffold_fn=scaffold_fn,
       training_hooks=training_hooks)
-=======
+
   if params['strategy'] == 'tpu':
     return tf.estimator.tpu.TPUEstimatorSpec(
         mode=mode,
@@ -712,7 +705,6 @@
         eval_metric_ops=eval_metric_ops,
         scaffold=scaffold_fn(),
         training_hooks=training_hooks)
->>>>>>> 870c5106
 
 
 def efficientdet_model_fn(features, labels, mode, params):
