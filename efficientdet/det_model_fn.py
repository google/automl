--- conflicted
+++ resolved
@@ -630,68 +630,6 @@
     training_hooks.append(logging_hook)
 
     if params["nvgpu_logging"]:
-<<<<<<< HEAD
-      # try:
-      from third_party import nvgpu  # pylint: disable=g-import-not-at-top
-      from functools import reduce  # pylint: disable=g-import-not-at-top
-
-      def get_nested_value(d, path):
-        return reduce(dict.get, path, d)
-
-      def nvgpu_gpu_info(inp):
-        inp = inp.decode("utf-8")
-        inp = inp.split(",")
-        inp = [x.strip() for x in inp]
-        value = get_nested_value(nvgpu.gpu_info(), inp)
-        return np.str(value)
-
-      def commonsize(inp):
-        const_sizes = {
-            'B': 1,
-            'KB': 1e3,
-            'MB': 1e6,
-            'GB': 1e9,
-            'TB': 1e12,
-            'PB': 1e15,
-            'KiB': 1024,
-            'MiB': 1048576,
-            'GiB': 1073741824
-        }
-        inp = inp.split(" ")
-        # convert all to MiB
-        if inp[1] != 'MiB':
-          inp_ = float(inp[0]) * (const_sizes[inp[1]] / 1048576.0)
-        else:
-          inp_ = float(inp[0])
-
-        return inp_
-
-      def formatter_log(tensors):
-        """Format the output."""
-        mem_used = tensors["memory used"].decode("utf-8")
-        mem_total = tensors["memory total"].decode("utf-8")
-        mem_util = commonsize(mem_used) / commonsize(mem_total)
-        logstring = "GPU memory used: {} = {:.1%} of total GPU memory: {}".format(
-            mem_used, mem_util, mem_total)
-        return logstring
-
-      mem_used = tf.py_func(nvgpu_gpu_info, ['gpu, fb_memory_usage, used'],
-                            [tf.string])[0]
-      mem_total = tf.py_func(nvgpu_gpu_info, ['gpu, fb_memory_usage, total'],
-                             [tf.string])[0]
-
-      logging_hook3 = tf.estimator.LoggingTensorHook(
-          tensors={
-              "memory used": mem_used,
-              "memory total": mem_total,
-          },
-          every_n_iter=params.get('iterations_per_loop', 100),
-          formatter=formatter_log,
-      )
-      training_hooks.append(logging_hook3)
-    # except:
-    #   logging.error("nvgpu error")
-=======
       try:
         from third_party import nvgpu  # pylint: disable=g-import-not-at-top
         from functools import reduce  # pylint: disable=g-import-not-at-top
@@ -752,7 +690,6 @@
         training_hooks.append(logging_hook3)
       except:
         logging.error("nvgpu error: nvidia-smi format not recognized")
->>>>>>> 9f99e430
 
   if params['strategy'] == 'tpu':
     return tf.estimator.tpu.TPUEstimatorSpec(
