--- conflicted
+++ resolved
@@ -26,6 +26,7 @@
 
 import tensorflow.compat.v1 as tf
 
+
 flags.DEFINE_string(
     'tpu',
     default=None,
@@ -116,37 +117,6 @@
     'run in a separate process for train and eval and memory will be cleared.'
     'Drawback: need to kill 2 processes if trainining needs to be interrupted.')
 
-<<<<<<< HEAD
-=======
-flags.DEFINE_multi_string(
-    'gradient_checkpointing', None,
-    'This is an experimental option to reduce GPU memory usage during '
-    'training. '
-    'To get a high-level idea see: \n'
-    '1) https://github.com/cybertronai/gradient-checkpointing and\n'
-    '2) https://medium.com/tensorflow/'
-    'fitting-larger-networks-into-memory-583e3c758ff9\n'
-    'It requires a list of strings as input that indicates '
-    'which layers of the network to use as checkpoints. '
-    'These strings are searched in the tensors name and only those '
-    'tensors that match are kept as checkpoints.\n'
-    'When this option is used the standard tensorflow.python.ops.gradients '
-    'method is being replaced with a custom method. Finding layers to save as '
-    'checkpoints for the best performance is an open problem that requires '
-    'further investigation, however: \n\n'
-    'gradient_checkpointing: ["Add"]\n\n'
-    '(use layers with "Add" in the name as checkpoints) '
-    'is a reasonably well working option that has been tested '
-    'and gives following results: \n'
-    '- On d4 network with batch-size of 1 '
-    '(mixed precision enabled) '
-    'it takes only 1/3.2 of memory with roughly 32% slower computation\n'
-    '- It also allows to compute a d6 network with batch size of 2 '
-    '(mixed precision enabled) on a 11Gb (2080Ti) GPU')
-flags.DEFINE_bool('nvgpu_logging', False,
-                  'enable memory logging for NVIDIA cards')
-
->>>>>>> a9199822
 FLAGS = flags.FLAGS
 
 
@@ -291,31 +261,34 @@
       is_training=False,
       use_fake_data=FLAGS.use_fake_data,
       max_instances_per_image=max_instances_per_image)
+
   """Build train estimator and run training if steps > 0."""
   if FLAGS.strategy == 'tpu':
     estimator = tf.estimator.tpu.TPUEstimator(
+      model_fn=model_fn_instance,
+      train_batch_size=FLAGS.train_batch_size,
+      eval_batch_size=FLAGS.eval_batch_size,
+      config=run_config,
+      params=params)
+  else:
+    params['batch_size'] = (
+      FLAGS.train_batch_size // getattr(strategy, 'num_replicas_in_sync', 1))
+    estimator = tf.estimator.Estimator(
         model_fn=model_fn_instance,
-        train_batch_size=FLAGS.train_batch_size,
-        eval_batch_size=FLAGS.eval_batch_size,
         config=run_config,
         params=params)
-  else:
-    params['batch_size'] = (
-        FLAGS.train_batch_size // getattr(strategy, 'num_replicas_in_sync', 1))
-    estimator = tf.estimator.Estimator(
-        model_fn=model_fn_instance, config=run_config, params=params)
 
   # start train/eval flow.
   if FLAGS.mode == 'train':
     estimator.train(input_fn=train_input_fn, max_steps=train_steps)
     if FLAGS.eval_after_training:
       estimator._params['batch_size'] = (
-          FLAGS.eval_batch_size // getattr(strategy, 'num_replicas_in_sync', 1))
+                FLAGS.eval_batch_size // getattr(strategy, 'num_replicas_in_sync', 1))
       estimator.evaluate(input_fn=eval_input_fn, steps=eval_steps)
 
   elif FLAGS.mode == 'eval':
     estimator._params['batch_size'] = (
-        FLAGS.eval_batch_size // getattr(strategy, 'num_replicas_in_sync', 1))
+      FLAGS.eval_batch_size // getattr(strategy, 'num_replicas_in_sync', 1))
     # Run evaluation when there's a new checkpoint
     for ckpt in tf.train.checkpoints_iterator(
         FLAGS.model_dir,
@@ -343,46 +316,11 @@
         logging.info('Checkpoint %s no longer exists, skipping.', ckpt)
 
   elif FLAGS.mode == 'train_and_eval':
-<<<<<<< HEAD
-    ckpt = tf.train.latest_checkpoint(FLAGS.model_dir)
-    if not ckpt:
-      ckpt = tf.train.latest_checkpoint(FLAGS.ckpt)
-    try:
-      step = int(os.path.basename(ckpt).split("-")[1])
-      current_epoch = (
-          step * FLAGS.train_batch_size // FLAGS.num_examples_per_epoch)
-      logging.info('found ckpt at step %d (epoch %d)', step, current_epoch)
-    except (IndexError, TypeError):
-      logging.info("Folder has no ckpt with valid step.", FLAGS.model_dir)
-      current_epoch = 0
-
-    epochs_per_cycle = 1  # higher number has less graph construction overhead.
-
-    def run_train_and_eval(e):
-      print('-----------------------------------------------------\n'
-            '=====> Starting training, epoch: %d.' % e)
-      _train(e * FLAGS.num_examples_per_epoch // FLAGS.train_batch_size)
-      print('-----------------------------------------------------\n'
-            '=====> Starting evaluation, epoch: %d.' % e)
-      eval_results = _eval(eval_steps)
-      ckpt = tf.train.latest_checkpoint(FLAGS.model_dir)
-      utils.archive_ckpt(eval_results, eval_results['AP'], ckpt)
-
-    for e in range(current_epoch + 1, config.num_epochs + 1, epochs_per_cycle):
-      if FLAGS.run_epoch_in_child_process:
-        p = multiprocessing.Process(target=partial(run_train_and_eval, e=e))
-        p.start()
-        p.join()
-      else:
-        run_train_and_eval(e)
-
-=======
     train_spec = tf.estimator.TrainSpec(
         input_fn=train_input_fn, max_steps=train_steps)
     eval_spec = tf.estimator.EvalSpec(
         input_fn=eval_input_fn, steps=eval_steps, throttle_secs=600)
     tf.estimator.train_and_evaluate(estimator, train_spec, eval_spec)
->>>>>>> a9199822
   else:
     logging.info('Invalid mode: %s', FLAGS.mode)
 
